--- conflicted
+++ resolved
@@ -20,146 +20,6 @@
 
     args = parser.parse_args()
 
-<<<<<<< HEAD
-    gpu_count = torch.cuda.device_count()
-
-    tag = f"{args.dataset_name}_{args.aug}"
-    if args.tta:
-        tag += "_tta"
-
-    folder_type = "features" if args.feature_extraction else "predictions"
-
-    if args.ckpt_path:
-        model_stem = Path(args.ckpt_path).stem
-        ckpt = torch.load(
-            args.ckpt_path,
-            map_location=torch.device("cuda" if torch.cuda.is_available() else "cpu"),
-        )
-        out_folder = Path(args.ckpt_path).parents[0] / folder_type / tag
-    else:
-        model_stem = args.model
-        out_folder = (
-            Path(args.out_folder)
-            / args.dataset_name
-            / model_stem
-            / f"f{args.fold}"
-            / folder_type
-            / tag
-        )
-
-    out_folder.mkdir(exist_ok=True, parents=True)
-
-    # Class / label map loading
-    if args.class_map != "none":
-        class_map = src.load_class_map(args.class_map)
-        n_classes = len(class_map["fwd_dict"])
-    else:
-        class_map = {"fwd": None, "inv": None, "fwd_dict": None, "inv_dict": None}
-        n_classes = 1
-
-    dm = src.LitDataModule(
-        data_folder=args.data_folder,
-        dataset_name=args.dataset_name,
-        csv_path=args.csv_path,
-        fold=args.fold,
-        label=args.label,
-        label_transform=class_map["fwd"],
-        imsize=args.imsize,
-        batch_size=args.batch_size,
-        aug=args.aug,
-        load_to_memory=args.load_to_memory,
-    )
-
-    if args.feature_extraction:
-        print("Loading a FeatureExtractionModule...")
-        if args.ckpt_path:
-            model = src.FeatureExtractionModule(
-                feature_extraction_mode=args.feature_extraction,
-                **ckpt["hyper_parameters"],
-            )
-        else:
-            model = src.FeatureExtractionModule(
-                feature_extraction_mode=args.feature_extraction,
-                model=args.model,
-                pretrained=True,
-            )
-    else:  # Normal prediction
-        model = src.LitModule(**ckpt["hyper_parameters"])
-
-    if args.ckpt_path:
-        model.load_state_dict(ckpt["state_dict"])
-
-    # Inverse class map loading
-    if args.inverse_class_map == "same":
-        model.label_transform = class_map["inv"]
-    elif args.inverse_class_map == "none":
-        model.label_transform = None
-    else:
-        raise ValueError("inverse_class_map must be 'same' or 'none")
-
-    model.freeze()
-
-    trainer = pl.Trainer(
-        devices="auto",
-        accelerator="auto",
-        fast_dev_run=2 if args.smoke_test else False,
-        logger=False,
-    )
-
-    # Actual prediction
-    if not args.tta:
-        trainer.test(model, dm)
-        y_true, y_pred = model.y_true, model.y_pred
-
-    else:
-        dm.setup()
-        trainer.test(model, dataloaders=dm.tta_dataloader())
-        y_true = dm.tta_process(model.y_true)
-        y_pred = dm.tta_process(model.y_pred)
-
-    dm.visualize_datasets(out_folder)
-
-    out_stem = f"{args.out_prefix}_{model_stem}_{args.aug}"
-    if args.tta:
-        out_stem += "_tta"
-
-    if not args.feature_extraction:  # Normal softmax or logit output
-        df_pred = pd.DataFrame({"y_true": y_true, "y_pred": y_pred})
-
-        # Classification
-        if n_classes > 1:
-            if args.return_logits:
-                output = model.logits
-            else:
-                output = model.softmax
-
-            if args.tta:
-                # Calculates the mean across tta repetitions
-                output = dm.tta_process_output(output)
-            n_classes = output.shape[1]
-
-            # Handle out-of distribution prediction
-            if args.inverse_class_map == "same":
-                classes = class_map["inv"](list(range(n_classes)))
-            elif args.inverse_class_map == "none":
-                classes = range(output.shape[1])
-
-            df_prob = pd.DataFrame(data=output, columns=classes)
-            df = pd.concat((df_pred, df_prob), axis=1)
-
-        # Regression
-        else:
-            df = df_pred
-
-        outname = out_stem + ".csv"
-        df.to_csv(out_folder / outname, index=False)
-        print(out_folder / outname)
-    else:  # Outputs of feature extraction can vary depending on the pooling
-        outname = f"{out_stem}_{args.feature_extraction}.p"
-        with open(out_folder / outname, "wb") as f:
-            pickle.dump({"y_true": y_true, "features": y_pred}, f)
-        print(out_folder / outname)
-=======
     user_arg_dict = vars(args)
     user_arg_dict["label_column"] = user_arg_dict.pop("label")
     user_arg_dict["timm_model_name"] = user_arg_dict.pop("model")
@@ -168,5 +28,4 @@
     return src.TaxonomistModel(src.TaxonomistModelArguments(**user_arg_dict)).predict()
 
 if __name__ == "__main__":
-    trainer = main(sys.argv[1:])
->>>>>>> 312a0d36
+    trainer = main(sys.argv[1:])